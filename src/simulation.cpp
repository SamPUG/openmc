--- conflicted
+++ resolved
@@ -33,8 +33,7 @@
 #include <string>
 #include <chrono> 
 
-<<<<<<< HEAD
-=======
+
 namespace openmc {
 
 	/*
@@ -770,7 +769,6 @@
 
 } // namespace openmc
 
->>>>>>> 05fe1dc5
 //==============================================================================
 // C API functions
 //==============================================================================
@@ -814,17 +812,10 @@
   allocate_banks();
 
   // Allocate tally results arrays if they're not allocated yet
-<<<<<<< HEAD
+
   for (auto& t : model::tallies) {
     t->init_results();
   }
-=======
-	  //std::cout << "Trying to Initialize Results..." << std::endl;
-  for (auto& t : model::tallies) {
-    t->init_results();
-  }
-	  //std::cout << "Success in Initializing Results!" << std::endl;
->>>>>>> 05fe1dc5
 
   // Set up material nuclide index mapping
   for (auto& mat : model::materials) {
@@ -936,35 +927,9 @@
     // Start timer for transport
     simulation::time_transport.start();
 
-    // ====================================================================
-    // LOOP OVER PARTICLES
-
-<<<<<<< HEAD
-=======
-	simulation::current_work = 1;
-
-    //#pragma omp parallel
-    {
-      transport();
-    }
-
-	/*
->>>>>>> 05fe1dc5
-    #pragma omp parallel for schedule(runtime)
-    for (int64_t i_work = 1; i_work <= simulation::work_per_rank; ++i_work) {
-      simulation::current_work = i_work;
-
-      // grab source particle from bank
-      Particle p;
-      initialize_history(&p, simulation::current_work);
-
-      // transport particle
-      p.transport();
-    }
-<<<<<<< HEAD
-=======
-	*/
->>>>>>> 05fe1dc5
+	  simulation::current_work = 1;
+
+    transport();
 
     // Accumulate time for transport
     simulation::time_transport.stop();
@@ -1245,35 +1210,14 @@
   }
 
 
-  if (settings::run_mode == RUN_MODE_EIGENVALUE) {
-//#ifdef _OPENMP
-    // Join the fission bank from each thread into one global fission bank
-<<<<<<< HEAD
-    join_bank_from_threads();
-#endif
-=======
-    //join_bank_from_threads();
-	
+  if (settings::run_mode == RUN_MODE_EIGENVALUE) {	
 	  // We need to move all the stuff from the shared_fission_bank into the real one.
-		//std::vector<Particle::Bank> shared_fission_bank_vector(shared_fission_bank, shared_fission_bank + shared_fission_bank_length);
-      //simulation::fission_bank = shared_fission_bank_vector;
-	  //std::cout << "Fission bank length = " << shared_fission_bank_length << std::endl;
 	  for( int i = 0; i < shared_fission_bank_length; i++ )
 		  simulation::fission_bank.push_back(shared_fission_bank[i]);
 	  shared_fission_bank_length = 0;
-//#endif
-      // Sorts the fission bank so as to allow for reproducibility
-      //std::sort(simulation::fission_bank.begin(), simulation::fission_bank.end(), bank_site_comparator());
-      //std::sort(simulation::fission_bank.begin(), simulation::fission_bank.end());
-      std::stable_sort(simulation::fission_bank.begin(), simulation::fission_bank.end());
-	  /*
-	  std::cout << "Fission bank on rank " << mpi::rank << " is of length " << simulation::fission_bank.size() << std::endl;
-	  for (Particle::Bank p : simulation::fission_bank )
-	  {
-	   std::cout <<  "E = " << p.E << std::endl;
-	  }
-	  */
->>>>>>> 05fe1dc5
+    
+    // Sorts the fission bank so as to allow for reproducibility
+    std::stable_sort(simulation::fission_bank.begin(), simulation::fission_bank.end());
 
     // Distribute fission bank across processors evenly
     synchronize_bank();
@@ -1302,10 +1246,6 @@
 {
   // set defaults
   p->from_source(&simulation::source_bank[index_source - 1]);
-<<<<<<< HEAD
-=======
-  //p->from_source(&simulation::source_bank[index_source]);
->>>>>>> 05fe1dc5
 
   // set identifier for particle
   p->id_ = simulation::work_index[mpi::rank] + index_source;
@@ -1313,12 +1253,7 @@
   // set random number seed
   int64_t particle_seed = (simulation::total_gen + overall_generation() - 1)
     * settings::n_particles + p->id_;
-<<<<<<< HEAD
   init_particle_seeds(particle_seed, p->prn_seeds_);
-=======
-  //std::cout << "MPI rank " << mpi::rank << " is initializing particle " << index_source << " with ID/seed " << particle_seed << std::endl;
-  set_particle_seed(particle_seed, p->prn_seeds_);
->>>>>>> 05fe1dc5
 
   // set particle trace
   simulation::trace = false;
@@ -1340,8 +1275,7 @@
       }
     }
   }
-<<<<<<< HEAD
-=======
+
 
 // Display message if high verbosity or trace is on
    if (settings::verbosity >= 9 || simulation::trace) {
@@ -1372,7 +1306,6 @@
 	   p->r().y << ", " <<
 	   p->r().z << "}" << std::endl;
 	   */
->>>>>>> 05fe1dc5
 }
 
 int overall_generation()
