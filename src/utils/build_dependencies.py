#!/usr/bin/env python2

import glob
import re

dependencies = {}

for src in glob.iglob('*.F90'):
    module = src.strip('.F90')
    deps = set()
    d = re.findall(r'\n\s*use\s+(\w+)',
                   open(src, 'r').read())
    for name in d:
<<<<<<< HEAD
        if name in ['mpi','hdf5','h5lt','fox_dom']:
=======
        if name in ['mpi', 'hdf5', 'h5lt']:
>>>>>>> a147274f
            continue
        deps.add(name)
    if deps:
        dependencies[module] = sorted(list(deps))


for module in sorted(dependencies.keys()):
    for dep in dependencies[module]:
        print("{0}.o: {1}.o".format(module, dep))
    print('')<|MERGE_RESOLUTION|>--- conflicted
+++ resolved
@@ -11,11 +11,7 @@
     d = re.findall(r'\n\s*use\s+(\w+)',
                    open(src, 'r').read())
     for name in d:
-<<<<<<< HEAD
-        if name in ['mpi','hdf5','h5lt','fox_dom']:
-=======
-        if name in ['mpi', 'hdf5', 'h5lt']:
->>>>>>> a147274f
+        if name in ['mpi', 'hdf5', 'h5lt', 'fox_dom']:
             continue
         deps.add(name)
     if deps:
