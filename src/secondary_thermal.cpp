#include "openmc/secondary_thermal.h"

#include "openmc/hdf5_interface.h"
#include "openmc/random_lcg.h"
#include "openmc/search.h"

#include "xtensor/xview.hpp"

#include <cmath> // for log, exp

namespace openmc {

// Helper function to get index on incident energy grid
void
get_energy_index(const std::vector<double>& energies, double E, int& i, double& f)
{
  // Get index and interpolation factor for elastic grid
  i = 0;
  f = 0.0;
  if (E >= energies.front()) {
    i = lower_bound_index(energies.begin(), energies.end(), E);
    f = (E - energies[i]) / (energies[i+1] - energies[i]);
  }
}

//==============================================================================
// CoherentElasticAE implementation
//==============================================================================

CoherentElasticAE::CoherentElasticAE(const CoherentElasticXS& xs)
  : xs_{xs}
{ }

void
CoherentElasticAE::sample(double E_in, double& E_out, double& mu,
  uint64_t* prn_seed) const
{
  // Get index and interpolation factor for elastic grid
  int i;
  double f;
  const auto& energies {xs_.bragg_edges()};
  get_energy_index(energies, E_in, i, f);

  // Sample a Bragg edge between 1 and i
  const auto& factors = xs_.factors();
  double prob = prn(prn_seed) * factors[i+1];
  int k = 0;
  if (prob >= factors.front()) {
    k = lower_bound_index(factors.begin(), factors.begin() + (i+1), prob);
  }

  // Characteristic scattering cosine for this Bragg edge (ENDF-102, Eq. 7-2)
  mu = 1.0 - 2.0*energies[k] / E_in;

  // Energy doesn't change in elastic scattering (ENDF-102, Eq. 7-1)
  E_out = E_in;
}

//==============================================================================
// IncoherentElasticAE implementation
//==============================================================================

IncoherentElasticAE::IncoherentElasticAE(hid_t group)
{
  read_dataset(group, "debye_waller", debye_waller_);
}

void
IncoherentElasticAE::sample(double E_in, double& E_out, double& mu,
  uint64_t* prn_seed) const
{
  // Sample angle by inverting the distribution in ENDF-102, Eq. 7.4
  double c = 2 * E_in * debye_waller_;
  mu = std::log(1.0 + prn(prn_seed)*(std::exp(2.0*c) - 1))/c - 1.0;

  // Energy doesn't change in elastic scattering (ENDF-102, Eq. 7.4)
  E_out = E_in;
}

//==============================================================================
// IncoherentElasticAEDiscrete implementation
//==============================================================================

IncoherentElasticAEDiscrete::IncoherentElasticAEDiscrete(hid_t group,
  const std::vector<double>& energy)
  : energy_{energy}
{
  read_dataset(group, "mu_out", mu_out_);
}

void
IncoherentElasticAEDiscrete::sample(double E_in, double& E_out, double& mu,
  uint64_t* prn_seed) const
{
  // Get index and interpolation factor for elastic grid
  int i;
  double f;
  get_energy_index(energy_, E_in, i, f);

  // Interpolate between two discrete cosines corresponding to neighboring
  // incoming energies.

  // Sample outgoing cosine bin
<<<<<<< HEAD
  int k = prn(prn_seed) * mu_out_.shape()[1];
=======
  int n_mu = mu_out_.shape()[1];
  int k = prn() * n_mu;
>>>>>>> 68b3de4c

  // Rather than use the sampled discrete mu directly, it is smeared over
  // a bin of width 0.5*min(mu[k] - mu[k-1], mu[k+1] - mu[k]) centered on the
  // discrete mu value itself.

  // Interpolate kth mu value between distributions at energies i and i+1
  mu = mu_out_(i, k) + f*(mu_out_(i+1, k) - mu_out_(i, k));

  // Inteprolate (k-1)th mu value between distributions at energies i and i+1.
  // When k==0, pick a value that will smear the cosine out to a minimum of -1.
  double mu_left = (k == 0) ?
    -1.0 - (mu + 1.0) :
    mu_out_(i, k-1) + f*(mu_out_(i+1, k-1) - mu_out_(i, k-1));

  // Inteprolate (k+1)th mu value between distributions at energies i and i+1.
  // When k is the last discrete value, pick a value that will smear the cosine
  // out to a maximum of 1.
  double mu_right = (k == n_mu - 1) ?
    1.0 + (1.0 - mu) :
    mu_out_(i, k+1) + f*(mu_out_(i+1, k+1) - mu_out_(i, k+1));

  // Smear cosine
  mu += std::min(mu - mu_left, mu_right - mu)*(prn() - 0.5);

  // Energy doesn't change in elastic scattering
  E_out = E_in;
}

//==============================================================================
// IncoherentInelasticAEDiscrete implementation
//==============================================================================

IncoherentInelasticAEDiscrete::IncoherentInelasticAEDiscrete(hid_t group,
  const std::vector<double>& energy)
  : energy_{energy}
{
  read_dataset(group, "energy_out", energy_out_);
  read_dataset(group, "mu_out", mu_out_);
  read_dataset(group, "skewed", skewed_);
}

void
IncoherentInelasticAEDiscrete::sample(double E_in, double& E_out, double& mu,
  uint64_t* prn_seed) const
{
  // Get index and interpolation factor for inelastic grid
  int i;
  double f;
  get_energy_index(energy_, E_in, i, f);

  // Now that we have an incoming energy bin, we need to determine the outgoing
  // energy bin. This will depend on whether the outgoing energy distribution is
  // skewed. If it is skewed, then the first two and last two bins have lower
  // probabilities than the other bins (0.1 for the first and last bins and 0.4
  // for the second and second to last bins, relative to a normal bin
  // probability of 1). Otherwise, each bin is equally probable.

  int j;
  int n = energy_out_.shape()[1];
  if (!skewed_) {
    // All bins equally likely
    j = prn(prn_seed) * n;
  } else {
    // Distribution skewed away from edge points
    double r = prn(prn_seed) * (n - 3);
    if (r > 1.0) {
      // equally likely N-4 middle bins
      j = r + 1;
    } else if (r > 0.6) {
      // second to last bin has relative probability of 0.4
      j = n - 2;
    } else if (r > 0.5) {
      // last bin has relative probability of 0.1
      j = n - 1;
    } else if (r > 0.1) {
      // second bin has relative probability of 0.4
      j = 1;
    } else {
      // first bin has relative probability of 0.1
      j = 0;
    }
  }

  // Determine outgoing energy corresponding to E_in[i] and E_in[i+1]
  double E_ij  = energy_out_(i, j);
  double E_i1j = energy_out_(i+1, j);

  // Outgoing energy
  E_out = (1 - f)*E_ij + f*E_i1j;

  // Sample outgoing cosine bin
  int m = mu_out_.shape()[2];
  int k = prn(prn_seed) * m;

  // Determine outgoing cosine corresponding to E_in[i] and E_in[i+1]
  double mu_ijk  = mu_out_(i, j, k);
  double mu_i1jk = mu_out_(i+1, j, k);

  // Cosine of angle between incoming and outgoing neutron
  mu = (1 - f)*mu_ijk + f*mu_i1jk;
}

//==============================================================================
// IncoherentInelasticAE implementation
//==============================================================================

IncoherentInelasticAE::IncoherentInelasticAE(hid_t group)
{
  // Read correlated angle-energy distribution
  CorrelatedAngleEnergy dist {group};

  // Copy incident energies
  energy_ = dist.energy();

  // Convert to S(a,b) native format
  for (const auto& edist : dist.distribution()) {
    // Create temporary distribution
    DistEnergySab d;

    // Copy outgoing energy distribution
    d.n_e_out = edist.e_out.size();
    d.e_out = edist.e_out;
    d.e_out_pdf = edist.p;
    d.e_out_cdf = edist.c;

    for (int j = 0; j < d.n_e_out; ++j) {
      auto adist = dynamic_cast<Tabular*>(edist.angle[j].get());
      if (adist) {
        // On first pass, allocate space for angles
        if (j == 0) {
          auto n_mu = adist->x().size();
          d.mu = xt::empty<double>({d.n_e_out, n_mu});
        }

        // Copy outgoing angles
        auto mu_j = xt::view(d.mu, j);
        std::copy(adist->x().begin(), adist->x().end(), mu_j.begin());
      }
    }

    distribution_.emplace_back(std::move(d));
  }

}

void
IncoherentInelasticAE::sample(double E_in, double& E_out, double& mu,
  uint64_t* prn_seed) const
{
  // Get index and interpolation factor for inelastic grid
  int i;
  double f;
  get_energy_index(energy_, E_in, i, f);

<<<<<<< HEAD
  // Sample between ith and [i+1]th bin
  int l = f > prn(prn_seed) ? i + 1 : i;

  // Determine endpoints on grid i
  auto n = distribution_[i].e_out.size();
  double E_i_1 = distribution_[i].e_out[0];
  double E_i_J = distribution_[i].e_out[n - 1];

  // Determine endpoints on grid i + 1
  n = distribution_[i + 1].e_out.size();
  double E_i1_1 = distribution_[i + 1].e_out[0];
  double E_i1_J = distribution_[i + 1].e_out[n - 1];

  double E_1 = E_i_1 + f * (E_i1_1 - E_i_1);
  double E_J = E_i_J + f * (E_i1_J - E_i_J);

  // Determine outgoing energy bin
  // (First reset n_energy_out to the right value)
  n = distribution_[l].n_e_out;
  double r1 = prn(prn_seed);
=======
  // Pick closer energy based on interpolation factor
  int l = f > 0.5 ? i + 1 : i;

  // Determine outgoing energy bin
  // (First reset n_energy_out to the right value)
  auto n = distribution_[l].n_e_out;
  double r1 = prn();
>>>>>>> 68b3de4c
  double c_j = distribution_[l].e_out_cdf[0];
  double c_j1;
  std::size_t j;
  for (j = 0; j < n - 1; ++j) {
    c_j1 = distribution_[l].e_out_cdf[j + 1];
    if (r1 < c_j1) break;
    c_j = c_j1;
  }

  // check to make sure j is <= n_energy_out - 2
  j = std::min(j, n - 2);

  // Get the data to interpolate between
  double E_l_j = distribution_[l].e_out[j];
  double p_l_j = distribution_[l].e_out_pdf[j];

  // Next part assumes linear-linear interpolation in standard
  double E_l_j1 = distribution_[l].e_out[j + 1];
  double p_l_j1 = distribution_[l].e_out_pdf[j + 1];

  // Find secondary energy (variable E)
  double frac = (p_l_j1 - p_l_j) / (E_l_j1 - E_l_j);
  if (frac == 0.0) {
    E_out = E_l_j + (r1 - c_j) / p_l_j;
  } else {
    E_out = E_l_j + (std::sqrt(std::max(0.0, p_l_j*p_l_j +
          2.0*frac*(r1 - c_j))) - p_l_j) / frac;
  }

  // Adjustment of outgoing energy
  double E_l = energy_[l];
  if (E_out < 0.5*E_l) {
    E_out *= 2.0*E_in/E_l - 1.0;
  } else {
    E_out += E_in - E_l;
  }

  // Sample outgoing cosine bin
  int n_mu = distribution_[l].mu.shape()[1];
  std::size_t k = prn(prn_seed) * n_mu;

  // Rather than use the sampled discrete mu directly, it is smeared over
  // a bin of width 0.5*min(mu[k] - mu[k-1], mu[k+1] - mu[k]) centered on the
  // discrete mu value itself.
  const auto& mu_l = distribution_[l].mu;
  f = (r1 - c_j)/(c_j1 - c_j);

  // Interpolate kth mu value between distributions at energies j and j+1
  mu = mu_l(j, k) + f*(mu_l(j+1, k) - mu_l(j, k));

  // Inteprolate (k-1)th mu value between distributions at energies j and j+1.
  // When k==0, pick a value that will smear the cosine out to a minimum of -1.
  double mu_left = (k == 0) ?
    mu_left = -1.0 - (mu + 1.0) :
    mu_left = mu_l(j, k-1) + f*(mu_l(j+1, k-1) - mu_l(j, k-1));

  // Inteprolate (k+1)th mu value between distributions at energies j and j+1.
  // When k is the last discrete value, pick a value that will smear the cosine
  // out to a maximum of 1.
  double mu_right = (k == n_mu - 1) ?
    mu_right = 1.0 + (1.0 - mu) :
    mu_right = mu_l(j, k+1) + f*(mu_l(j+1, k+1) - mu_l(j, k+1));

<<<<<<< HEAD
  // Smear angle
  mu += std::min(mu - mu_left, mu_right - mu)*(prn(prn_seed) - 0.5);
=======
  // Smear cosine
  mu += std::min(mu - mu_left, mu_right - mu)*(prn() - 0.5);
>>>>>>> 68b3de4c
}

} // namespace openmc<|MERGE_RESOLUTION|>--- conflicted
+++ resolved
@@ -101,12 +101,8 @@
   // incoming energies.
 
   // Sample outgoing cosine bin
-<<<<<<< HEAD
-  int k = prn(prn_seed) * mu_out_.shape()[1];
-=======
   int n_mu = mu_out_.shape()[1];
-  int k = prn() * n_mu;
->>>>>>> 68b3de4c
+  int k = prn(prn_seed) * n_mu;
 
   // Rather than use the sampled discrete mu directly, it is smeared over
   // a bin of width 0.5*min(mu[k] - mu[k-1], mu[k+1] - mu[k]) centered on the
@@ -261,36 +257,13 @@
   double f;
   get_energy_index(energy_, E_in, i, f);
 
-<<<<<<< HEAD
-  // Sample between ith and [i+1]th bin
-  int l = f > prn(prn_seed) ? i + 1 : i;
-
-  // Determine endpoints on grid i
-  auto n = distribution_[i].e_out.size();
-  double E_i_1 = distribution_[i].e_out[0];
-  double E_i_J = distribution_[i].e_out[n - 1];
-
-  // Determine endpoints on grid i + 1
-  n = distribution_[i + 1].e_out.size();
-  double E_i1_1 = distribution_[i + 1].e_out[0];
-  double E_i1_J = distribution_[i + 1].e_out[n - 1];
-
-  double E_1 = E_i_1 + f * (E_i1_1 - E_i_1);
-  double E_J = E_i_J + f * (E_i1_J - E_i_J);
-
-  // Determine outgoing energy bin
-  // (First reset n_energy_out to the right value)
-  n = distribution_[l].n_e_out;
-  double r1 = prn(prn_seed);
-=======
   // Pick closer energy based on interpolation factor
   int l = f > 0.5 ? i + 1 : i;
 
   // Determine outgoing energy bin
   // (First reset n_energy_out to the right value)
   auto n = distribution_[l].n_e_out;
-  double r1 = prn();
->>>>>>> 68b3de4c
+  double r1 = prn(prn_seed);
   double c_j = distribution_[l].e_out_cdf[0];
   double c_j1;
   std::size_t j;
@@ -354,13 +327,8 @@
     mu_right = 1.0 + (1.0 - mu) :
     mu_right = mu_l(j, k+1) + f*(mu_l(j+1, k+1) - mu_l(j, k+1));
 
-<<<<<<< HEAD
-  // Smear angle
+  // Smear cosine
   mu += std::min(mu - mu_left, mu_right - mu)*(prn(prn_seed) - 0.5);
-=======
-  // Smear cosine
-  mu += std::min(mu - mu_left, mu_right - mu)*(prn() - 0.5);
->>>>>>> 68b3de4c
 }
 
 } // namespace openmc