--- conflicted
+++ resolved
@@ -15,16 +15,9 @@
 ! given nuclide and incoming neutron energy
 !===============================================================================
 
-<<<<<<< HEAD
-  function nu_total(nuc, E) result(nu)
-
-    type(Nuclide_CE), pointer :: nuc ! nuclide from which to find nu
-    real(8), intent(in)       :: E   ! energy of incoming neutron
-=======
   pure function nu_total(nuc, E) result(nu)
-    type(Nuclide), intent(in) :: nuc ! nuclide from which to find nu
+    type(Nuclide_CE), intent(in) :: nuc ! nuclide from which to find nu
     real(8),       intent(in) :: E   ! energy of incoming neutron
->>>>>>> ff4a4f11
     real(8)                   :: nu  ! number of total neutrons emitted per fission
 
     integer :: i  ! loop index
@@ -55,16 +48,9 @@
 ! for a given nuclide and incoming neutron energy
 !===============================================================================
 
-<<<<<<< HEAD
-  function nu_prompt(nuc, E) result(nu)
-
-    type(Nuclide_CE), pointer :: nuc ! nuclide from which to find nu
-    real(8), intent(in)       :: E   ! energy of incoming neutron
-=======
   pure function nu_prompt(nuc, E) result(nu)
-    type(Nuclide), intent(in) :: nuc ! nuclide from which to find nu
+    type(Nuclide_CE), intent(in) :: nuc ! nuclide from which to find nu
     real(8),       intent(in) :: E   ! energy of incoming neutron
->>>>>>> ff4a4f11
     real(8)                   :: nu  ! number of prompt neutrons emitted per fission
 
     integer :: i  ! loop index
@@ -99,18 +85,10 @@
 ! for a given nuclide and incoming neutron energy
 !===============================================================================
 
-<<<<<<< HEAD
-  function nu_delayed(nuc, E) result(nu)
-
-    type(Nuclide_CE)    :: nuc ! nuclide from which to find nu
-    real(8), intent(in) :: E   ! energy of incoming neutron
-    real(8)             :: nu  ! number of delayed neutrons emitted per fission
-=======
   pure function nu_delayed(nuc, E) result(nu)
-    type(Nuclide), intent(in) :: nuc ! nuclide from which to find nu
+    type(Nuclide_CE), intent(in) :: nuc ! nuclide from which to find nu
     real(8),       intent(in) :: E   ! energy of incoming neutron
     real(8)                   :: nu  ! number of delayed neutrons emitted per fission
->>>>>>> ff4a4f11
 
     if (nuc % nu_d_type == NU_NONE) then
       ! since no prompt or delayed data is present, this means all neutron
@@ -130,14 +108,8 @@
 ! a given nuclide and incoming neutron energy in a given delayed group.
 !===============================================================================
 
-<<<<<<< HEAD
-  function yield_delayed(nuc, E, g) result(yield)
-
-    type(Nuclide_CE), pointer :: nuc   ! nuclide from which to find nu
-=======
   pure function yield_delayed(nuc, E, g) result(yield)
-    type(Nuclide), intent(in) :: nuc   ! nuclide from which to find nu
->>>>>>> ff4a4f11
+    type(Nuclide_CE), intent(in) :: nuc   ! nuclide from which to find nu
     real(8), intent(in)       :: E     ! energy of incoming neutron
     real(8)                   :: yield ! delayed neutron precursor yield
     integer, intent(in)       :: g     ! the delayed neutron precursor group
