--- conflicted
+++ resolved
@@ -316,728 +316,6 @@
   end subroutine print_particle
 
 !===============================================================================
-<<<<<<< HEAD
-! PRINT_REACTION displays the attributes of a reaction
-!===============================================================================
-
-  subroutine print_reaction(rxn)
-
-    type(Reaction), pointer :: rxn
-
-    write(ou,*) 'Reaction ' // reaction_name(rxn % MT)
-    write(ou,*) '    MT = ' // to_str(rxn % MT)
-    write(ou,*) '    Q-value = ' // to_str(rxn % Q_value)
-    write(ou,*) '    Multiplicity = ' // to_str(rxn % multiplicity)
-    write(ou,*) '    Threshold = ' // to_str(rxn % threshold)
-    if (rxn % has_energy_dist) then
-      write(ou,*) '    Energy: Law ' // to_str(rxn % edist % law)
-    end if
-    write(ou,*)
-
-  end subroutine print_reaction
-
-!===============================================================================
-! PRINT_CELL displays the attributes of a cell
-!===============================================================================
-
-  subroutine print_cell(c, unit)
-
-    type(Cell), pointer :: c
-    integer,   optional :: unit ! specified unit to write to
-
-    integer :: index_cell ! index in cells array
-    integer :: i          ! loop index for surfaces
-    integer :: index_surf ! index in surfaces array
-    integer :: unit_      ! unit to write to
-    character(MAX_LINE_LEN) :: string
-    type(Universe), pointer :: u => null()
-    class(Lattice), pointer :: l => null()
-    type(Material), pointer :: m => null()
-
-    ! Set unit to stdout if not already set
-    if (present(unit)) then
-      unit_ = unit
-    else
-      unit_ = OUTPUT_UNIT
-    end if
-
-    ! Write user-specified id for cell
-    write(unit_,*) 'Cell ' // to_str(c % id)
-
-    ! Write user-specified name for cell
-    write(unit_,*) '    Name = ' // c % name
-
-    ! Find index in cells array and write
-    index_cell = cell_dict % get_key(c % id)
-    write(unit_,*) '    Array Index = ' // to_str(index_cell)
-
-    ! Write what universe this cell is in
-    u => universes(c % universe)
-    write(unit_,*) '    Universe = ' // to_str(u % id)
-
-    ! Write information on fill for cell
-    select case (c % type)
-    case (CELL_NORMAL)
-      write(unit_,*) '    Fill = NONE'
-    case (CELL_FILL)
-      u => universes(c % fill)
-      write(unit_,*) '    Fill = Universe ' // to_str(u % id)
-    case (CELL_LATTICE)
-      l => lattices(c % fill) % obj
-      write(unit_,*) '    Fill = Lattice ' // to_str(l % id)
-    end select
-
-    ! Write information on material
-    if (c % material == 0) then
-      write(unit_,*) '    Material = NONE'
-    elseif (c % material == MATERIAL_VOID) then
-      write(unit_,*) '    Material = Void'
-    else
-      m => materials(c % material)
-      write(unit_,*) '    Material = ' // to_str(m % id)
-    end if
-
-    ! Write surface specification
-    string = ""
-    do i = 1, c % n_surfaces
-      select case (c % surfaces(i))
-      case (OP_LEFT_PAREN)
-        string = trim(string) // ' ('
-      case (OP_RIGHT_PAREN)
-        string = trim(string) // ' )'
-      case (OP_UNION)
-        string = trim(string) // ' :'
-      case (OP_DIFFERENCE)
-        string = trim(string) // ' !'
-      case default
-        index_surf = abs(c % surfaces(i))
-        string = trim(string) // ' ' // to_str(sign(&
-             surfaces(index_surf) % id, c % surfaces(i)))
-      end select
-    end do
-    write(unit_,*) '    Surface Specification:' // trim(string)
-    write(unit_,*)
-
-  end subroutine print_cell
-
-!===============================================================================
-! PRINT_UNIVERSE displays the attributes of a universe
-!===============================================================================
-
-  subroutine print_universe(univ, unit)
-
-    type(Universe), pointer :: univ
-    integer,       optional :: unit
-
-    integer :: i     ! loop index for cells in this universe
-    integer :: unit_ ! unit to write to
-    character(MAX_LINE_LEN) :: string
-    type(Cell), pointer     :: c => null()
-    type(Universe), pointer :: base_u => null()
-
-    ! Set default unit to stdout if not specified
-    if (present(unit)) then
-      unit_ = unit
-    else
-      unit_ = OUTPUT_UNIT
-    end if
-
-    ! Get a pointer to the base universe
-    base_u => universes(BASE_UNIVERSE)
-
-    ! Write user-specified id for this universe
-    write(unit_,*) 'Universe ' // to_str(univ % id)
-
-    ! If this is the base universe, indicate so
-    if (associated(univ, base_u)) then
-      write(unit_,*) '    Base Universe'
-    end if
-
-    ! Write list of cells in this universe
-    string = ""
-    do i = 1, univ % n_cells
-      c => cells(univ % cells(i))
-      string = trim(string) // ' ' // to_str(c % id)
-    end do
-    write(unit_,*) '    Cells =' // trim(string)
-    write(unit_,*)
-
-  end subroutine print_universe
-
-!===============================================================================
-! PRINT_LATTICE displays the attributes of a lattice
-!===============================================================================
-
-  subroutine print_lattice(lat, unit)
-
-    class(Lattice), pointer :: lat
-    integer,       optional :: unit
-
-    integer :: unit_ ! unit to write to
-
-    ! set default unit if not specified
-    if (present(unit)) then
-      unit_ = unit
-    else
-      unit_ = OUTPUT_UNIT
-    end if
-
-    ! Write information about lattice
-    write(unit_,*) 'Lattice ' // to_str(lat % id)
-
-    ! Write user-specified name for lattice
-    write(unit_,*) '    Name = ' // lat % name
-
-    select type(lat)
-    type is (RectLattice)
-      ! Write dimension of lattice.
-      if (lat % is_3d) then
-        write(unit_, *) '    Dimension = ' // to_str(lat % n_cells(1)) &
-             &// ' ' // to_str(lat % n_cells(2)) // ' ' &
-             &// to_str(lat % n_cells(3))
-      else
-        write(unit_, *) '    Dimension = ' // to_str(lat % n_cells(1)) &
-             &// ' ' // to_str(lat % n_cells(2))
-      end if
-
-      ! Write lower-left coordinates of lattice.
-      if (lat % is_3d) then
-        write(unit_, *) '    Lower-left = ' // to_str(lat % lower_left(1)) &
-             &// ' ' // to_str(lat % lower_left(2)) // ' ' &
-             &// to_str(lat % lower_left(3))
-      else
-        write(unit_, *) '    Lower-left = ' // to_str(lat % lower_left(1)) &
-             &// ' ' // to_str(lat % lower_left(2))
-      end if
-
-      ! Write lattice pitch along each axis.
-      if (lat % is_3d) then
-        write(unit_, *) '    Pitch = ' // to_str(lat % pitch(1)) &
-             &// ' ' // to_str(lat % pitch(2)) // ' ' &
-             &// to_str(lat % pitch(3))
-      else
-        write(unit_, *) '    Pitch = ' // to_str(lat % pitch(1)) &
-             &// ' ' // to_str(lat % pitch(2))
-      end if
-      write(unit_,*)
-
-    type is (HexLattice)
-      ! Write dimension of lattice.
-      write(unit_,*) '    N-rings = ' // to_str(lat % n_rings)
-      if (lat % is_3d) write(unit_,*) '    N-axial = ' // to_str(lat % n_axial)
-
-      ! Write center coordinates of lattice.
-      if (lat % is_3d) then
-        write(unit_, *) '    Center = ' // to_str(lat % center(1)) &
-             &// ' ' // to_str(lat % center(2)) // ' ' &
-             &// to_str(lat % center(3))
-      else
-        write(unit_, *) '    Center = ' // to_str(lat % center(1)) &
-             &// ' ' // to_str(lat % center(2))
-      end if
-
-      ! Write lattice pitch along each axis.
-      if (lat % is_3d) then
-        write(unit_, *) '    Pitch = ' // to_str(lat % pitch(1)) &
-             &// ' ' // to_str(lat % pitch(2))
-      else
-        write(unit_, *) '    Pitch = ' // to_str(lat % pitch(1))
-      end if
-      write(unit_,*)
-    end select
-
-
-  end subroutine print_lattice
-
-!===============================================================================
-! PRINT_SURFACE displays the attributes of a surface
-!===============================================================================
-
-  subroutine print_surface(surf, unit)
-
-    type(Surface), pointer :: surf
-    integer,      optional :: unit ! specified unit to write to
-
-    integer :: i     ! loop index for coefficients
-    integer :: unit_ ! unit to write to
-    character(MAX_LINE_LEN) :: string
-    type(Cell), pointer :: c => null()
-
-    ! set default unit if not specified
-    if (present(unit)) then
-      unit_ = unit
-    else
-      unit_ = OUTPUT_UNIT
-    end if
-
-    ! Write user-specified id of surface
-    write(unit_,*) 'Surface ' // to_str(surf % id)
-
-    ! Write user-specified name for surface
-    write(unit_,*) '    Name = ' // surf % name
-
-    ! Write type of surface
-    select case (surf % type)
-    case (SURF_PX)
-      string = "X Plane"
-    case (SURF_PY)
-      string = "Y Plane"
-    case (SURF_PZ)
-      string = "Z Plane"
-    case (SURF_PLANE)
-      string = "Plane"
-    case (SURF_CYL_X)
-      string = "X Cylinder"
-    case (SURF_CYL_Y)
-      string = "Y Cylinder"
-    case (SURF_CYL_Z)
-      string = "Z Cylinder"
-    case (SURF_SPHERE)
-      string = "Sphere"
-    case (SURF_CONE_X)
-      string = "X Cone"
-    case (SURF_CONE_Y)
-      string = "Y Cone"
-    case (SURF_CONE_Z)
-      string = "Z Cone"
-    end select
-    write(unit_,*) '    Type = ' // trim(string)
-
-    ! Write coefficients for this surface
-    string = ""
-    do i = 1, size(surf % coeffs)
-      string = trim(string) // ' ' // to_str(surf % coeffs(i), 4)
-    end do
-    write(unit_,*) '    Coefficients = ' // trim(string)
-
-    ! Write neighboring cells on positive side of this surface
-    string = ""
-    if (allocated(surf % neighbor_pos)) then
-      do i = 1, size(surf % neighbor_pos)
-        c => cells(abs(surf % neighbor_pos(i)))
-        string = trim(string) // ' ' // to_str(&
-             sign(c % id, surf % neighbor_pos(i)))
-      end do
-    end if
-    write(unit_,*) '    Positive Neighbors = ' // trim(string)
-
-    ! Write neighboring cells on negative side of this surface
-    string = ""
-    if (allocated(surf % neighbor_neg)) then
-      do i = 1, size(surf % neighbor_neg)
-        c => cells(abs(surf % neighbor_neg(i)))
-        string = trim(string) // ' ' // to_str(&
-             sign(c % id, surf % neighbor_neg(i)))
-      end do
-    end if
-    write(unit_,*) '    Negative Neighbors =' // trim(string)
-
-    ! Write boundary condition for this surface
-    select case (surf % bc)
-    case (BC_TRANSMIT)
-      write(unit_,*) '    Boundary Condition = Transmission'
-    case (BC_VACUUM)
-      write(unit_,*) '    Boundary Condition = Vacuum'
-    case (BC_REFLECT)
-      write(unit_,*) '    Boundary Condition = Reflective'
-    case (BC_PERIODIC)
-      write(unit_,*) '    Boundary Condition = Periodic'
-    end select
-    write(unit_,*)
-
-  end subroutine print_surface
-
-!===============================================================================
-! PRINT_MATERIAL displays the attributes of a material
-!===============================================================================
-
-  subroutine print_material(mat, unit)
-
-    type(Material), pointer :: mat
-    integer,       optional :: unit
-
-    integer :: i       ! loop index for nuclides
-    integer :: unit_   ! unit to write to
-    real(8) :: density ! density in atom/b-cm
-    character(MAX_LINE_LEN) :: string
-    type(Nuclide),  pointer :: nuc => null()
-
-    ! set default unit to stdout if not specified
-    if (present(unit)) then
-      unit_ = unit
-    else
-      unit_ = OUTPUT_UNIT
-    end if
-
-    ! Write identifier for material
-    write(unit_,*) 'Material ' // to_str(mat % id)
-
-    ! Write user-specified name for material
-    write(unit_,*) '    Name = ' // mat % name
-
-    ! Write total atom density in atom/b-cm
-    write(unit_,*) '    Atom Density = ' // trim(to_str(mat % density)) &
-         // ' atom/b-cm'
-
-    ! Write atom density for each nuclide in material
-    write(unit_,*) '    Nuclides:'
-    do i = 1, mat % n_nuclides
-      nuc => nuclides(mat % nuclide(i))
-      density = mat % atom_density(i)
-      string = '        ' // trim(nuc % name) // ' = ' // &
-           trim(to_str(density)) // ' atom/b-cm'
-      write(unit_,*) trim(string)
-    end do
-
-    ! Write information on S(a,b) table
-    if (mat % n_sab > 0) then
-        write(unit_,*) '    S(a,b) tables:'
-      do i = 1, mat % n_sab
-        write(unit_,*) '      ' // trim(&
-             sab_tables(mat % i_sab_tables(i)) % name)
-      end do
-    end if
-    write(unit_,*)
-
-  end subroutine print_material
-
-!===============================================================================
-! PRINT_TALLY displays the attributes of a tally
-!===============================================================================
-
-  subroutine print_tally(t, unit)
-
-    type(TallyObject), pointer :: t
-    integer,          optional :: unit
-
-    integer :: i     ! index for filter or score bins
-    integer :: j     ! index in filters array
-    integer :: id    ! user-specified id
-    integer :: unit_ ! unit to write to
-    integer :: n     ! moment order to include in name
-    character(MAX_LINE_LEN) :: string
-    character(MAX_WORD_LEN) :: pn_string
-    type(Cell),           pointer :: c => null()
-    type(Surface),        pointer :: s => null()
-    type(Universe),       pointer :: u => null()
-    type(Material),       pointer :: m => null()
-    type(StructuredMesh), pointer :: sm => null()
-
-    ! set default unit to stdout if not specified
-    if (present(unit)) then
-      unit_ = unit
-    else
-      unit_ = OUTPUT_UNIT
-    end if
-
-    ! Write user-specified id of tally
-    write(unit_,*) 'Tally ' // to_str(t % id)
-
-    ! Write the type of tally
-    select case(t % type)
-    case (TALLY_VOLUME)
-      write(unit_,*) '    Type: Volume'
-    case (TALLY_SURFACE_CURRENT)
-      write(unit_,*) '    Type: Surface Current'
-    end select
-
-    ! Write the estimator used
-    select case(t % estimator)
-    case(ESTIMATOR_ANALOG)
-      write(unit_,*) '    Estimator: Analog'
-    case(ESTIMATOR_TRACKLENGTH)
-      write(unit_,*) '    Estimator: Track-length'
-    end select
-
-    ! Write any cells bins if present
-    j = t % find_filter(FILTER_DISTRIBCELL)
-    if (j > 0) then
-      string = ""
-      id = t % filters(j) % int_bins(1)
-      c => cells(id)
-      string = trim(string) // ' ' // trim(to_str(c % id))
-      write(unit_, *) '    Distribcell Bins:' // trim(string)
-    end if
-
-    ! Write any cells bins if present
-    j = t % find_filter(FILTER_CELL)
-    if (j > 0) then
-      string = ""
-      do i = 1, t % filters(j) % n_bins
-        id = t % filters(j) % int_bins(i)
-        c => cells(id)
-        string = trim(string) // ' ' // trim(to_str(c % id))
-      end do
-      write(unit_, *) '    Cell Bins:' // trim(string)
-    end if
-
-    ! Write any surface bins if present
-    j = t % find_filter(FILTER_SURFACE)
-    if (j > 0) then
-      string = ""
-      do i = 1, t % filters(j) % n_bins
-        id = t % filters(j) % int_bins(i)
-        s => surfaces(id)
-        string = trim(string) // ' ' // trim(to_str(s % id))
-      end do
-      write(unit_, *) '    Surface Bins:' // trim(string)
-    end if
-
-    ! Write any universe bins if present
-    j = t % find_filter(FILTER_UNIVERSE)
-    if (j > 0) then
-      string = ""
-      do i = 1, t % filters(j) % n_bins
-        id = t % filters(j) % int_bins(i)
-        u => universes(id)
-        string = trim(string) // ' ' // trim(to_str(u % id))
-      end do
-      write(unit_, *) '    Universe Bins:' // trim(string)
-    end if
-
-    ! Write any material bins if present
-    j = t % find_filter(FILTER_MATERIAL)
-    if (j > 0) then
-      string = ""
-      do i = 1, t % filters(j) % n_bins
-        id = t % filters(j) % int_bins(i)
-        m => materials(id)
-        string = trim(string) // ' ' // trim(to_str(m % id))
-      end do
-      write(unit_, *) '    Material Bins:' // trim(string)
-    end if
-
-    ! Write any mesh bins if present
-    j = t % find_filter(FILTER_MESH)
-    if (j > 0) then
-      string = ""
-      id = t % filters(j) % int_bins(1)
-      sm => meshes(id)
-      string = trim(string) // ' ' // trim(to_str(sm % dimension(1)))
-      do i = 2, sm % n_dimension
-        string = trim(string) // ' x ' // trim(to_str(sm % dimension(i)))
-      end do
-      write(unit_, *) '    Mesh Bins:' // trim(string)
-    end if
-
-    ! Write any birth region bins if present
-    j = t % find_filter(FILTER_CELLBORN)
-    if (j > 0) then
-      string = ""
-      do i = 1, t % filters(j) % n_bins
-        id = t % filters(j) % int_bins(i)
-        c => cells(id)
-        string = trim(string) // ' ' // trim(to_str(c % id))
-      end do
-      write(unit_, *) '    Birth Region Bins:' // trim(string)
-    end if
-
-    ! Write any incoming energy bins if present
-    j = t % find_filter(FILTER_ENERGYIN)
-    if (j > 0) then
-      string = ""
-      do i = 1, t % filters(j) % n_bins + 1
-        string = trim(string) // ' ' // trim(to_str(&
-             t % filters(j) % real_bins(i)))
-      end do
-      write(unit_,*) '    Incoming Energy Bins:' // trim(string)
-    end if
-
-    ! Write any outgoing energy bins if present
-    j = t % find_filter(FILTER_ENERGYOUT)
-    if (j > 0) then
-      string = ""
-      do i = 1, t % filters(j) % n_bins + 1
-        string = trim(string) // ' ' // trim(to_str(&
-             t % filters(j) % real_bins(i)))
-      end do
-      write(unit_,*) '    Outgoing Energy Bins:' // trim(string)
-    end if
-
-    ! Write any change-in-angle bins if present
-    j = t % find_filter(FILTER_MU)
-    if (j > 0) then
-      string = ""
-      do i = 1, t % filters(j) % n_bins + 1
-        string = trim(string) // ' ' // trim(to_str(&
-             t % filters(j) % real_bins(i)))
-      end do
-      write(unit_,*) '    Change-in-Angle Bins:' // trim(string)
-    end if
-
-    ! Write any neutron angle bins if present, first polar then azimuthal
-    j = t % find_filter(FILTER_POLAR)
-    if (j > 0) then
-      string = ""
-      do i = 1, t % filters(j) % n_bins + 1
-        string = trim(string) // ' ' // trim(to_str(&
-             t % filters(j) % real_bins(i)))
-      end do
-      write(unit_,*) '    Polar Angle Bins:' // trim(string)
-    end if
-    j = t % find_filter(FILTER_AZIMUTHAL)
-    if (j > 0) then
-      string = ""
-      do i = 1, t % filters(j) % n_bins + 1
-        string = trim(string) // ' ' // trim(to_str(&
-             t % filters(j) % real_bins(i)))
-      end do
-      write(unit_,*) '    Azimuthal Angle Bins:' // trim(string)
-    end if
-
-    ! Write nuclides bins
-    write(unit_,fmt='(1X,A)',advance='no') '    Nuclide Bins:'
-    do i = 1, t % n_nuclide_bins
-      if (t % nuclide_bins(i) == -1) then
-        write(unit_,fmt='(A)',advance='no') ' total'
-      else
-        write(unit_,fmt='(A)',advance='no') ' ' // trim(adjustl(&
-             nuclides(t % nuclide_bins(i)) % name))
-      end if
-      if (mod(i,4) == 0 .and. i /= t % n_nuclide_bins) &
-           write(unit_,'(/18X)',advance='no')
-    end do
-    write(unit_,*)
-
-    ! Write score bins
-    string   = ""
-    j = 0
-    do i = 1, t % n_user_score_bins
-      j = j + 1
-      select case (t % score_bins(j))
-      case (SCORE_FLUX)
-        string = trim(string) // ' flux'
-      case (SCORE_FLUX_YN)
-        pn_string = ' flux'
-        string = trim(string) // pn_string
-        do n = 1, t % moment_order(j)
-          pn_string = ' flux-y' // trim(to_str(n))
-          string = trim(string) // pn_string
-        end do
-        j = j + n - 1
-      case (SCORE_TOTAL)
-        string = trim(string) // ' total'
-      case (SCORE_TOTAL_YN)
-        pn_string = ' total'
-        string = trim(string) // pn_string
-        do n = 1, t % moment_order(j)
-          pn_string = ' total-y' // trim(to_str(n))
-          string = trim(string) // pn_string
-        end do
-        j = j + n - 1
-      case (SCORE_SCATTER)
-        string = trim(string) // ' scatter'
-      case (SCORE_NU_SCATTER)
-        string = trim(string) // ' nu-scatter'
-      case (SCORE_SCATTER_N)
-        pn_string = ' scatter-' // trim(to_str(t % moment_order(j)))
-        string = trim(string) // pn_string
-      case (SCORE_SCATTER_PN)
-        pn_string = ' scatter'
-        string = trim(string) // pn_string
-        do n = 1, t % moment_order(j)
-          pn_string = ' scatter-p' // trim(to_str(n))
-          string = trim(string) // pn_string
-        end do
-        j = j + n - 1
-      case (SCORE_NU_SCATTER_N)
-        pn_string = ' nu-scatter-' // trim(to_str(t % moment_order(j)))
-        string = trim(string) // pn_string
-      case (SCORE_NU_SCATTER_PN)
-        pn_string = ' nu-scatter'
-        string = trim(string) // pn_string
-        do n = 1, t % moment_order(j)
-          pn_string = ' nu-scatter-p' // trim(to_str(n))
-          string = trim(string) // pn_string
-        end do
-        j = j + n - 1
-      case (SCORE_SCATTER_YN)
-        pn_string = ' scatter'
-        string = trim(string) // pn_string
-        do n = 1, t % moment_order(j)
-          pn_string = ' scatter-y' // trim(to_str(n))
-          string = trim(string) // pn_string
-        end do
-        j = j + n - 1
-      case (SCORE_NU_SCATTER_YN)
-        pn_string = ' nu-scatter'
-        string = trim(string) // pn_string
-        do n = 1, t % moment_order(j)
-          pn_string = ' nu-scatter-y' // trim(to_str(n))
-          string = trim(string) // pn_string
-        end do
-        j = j + n - 1
-      case (SCORE_TRANSPORT)
-        string = trim(string) // ' transport'
-      case (SCORE_N_1N)
-        string = trim(string) // ' n1n'
-      case (SCORE_ABSORPTION)
-        string = trim(string) // ' absorption'
-      case (SCORE_FISSION)
-        string = trim(string) // ' fission'
-      case (SCORE_NU_FISSION)
-        string = trim(string) // ' nu-fission'
-      case (SCORE_KAPPA_FISSION)
-        string = trim(string) // ' kappa-fission'
-      case (SCORE_CURRENT)
-        string = trim(string) // ' current'
-      case default
-        string = trim(string) // ' ' // reaction_name(t % score_bins(j))
-      end select
-    end do
-    write(unit_,*) '    Scores:' // trim(string)
-    write(unit_,*)
-
-  end subroutine print_tally
-
-!===============================================================================
-! PRINT_GEOMETRY displays the attributes of all cells, surfaces, universes,
-! surfaces, and lattices read in the input files.
-!===============================================================================
-
-  subroutine print_geometry()
-
-    integer :: i ! loop index for various arrays
-    type(Surface),     pointer :: s => null()
-    type(Cell),        pointer :: c => null()
-    type(Universe),    pointer :: u => null()
-    class(Lattice),    pointer :: l => null()
-
-    ! print summary of surfaces
-    call header("SURFACE SUMMARY", unit=UNIT_SUMMARY)
-    do i = 1, n_surfaces
-      s => surfaces(i)
-      call print_surface(s, unit=UNIT_SUMMARY)
-    end do
-
-    ! print summary of cells
-    call header("CELL SUMMARY", unit=UNIT_SUMMARY)
-    do i = 1, n_cells
-      c => cells(i)
-      call print_cell(c, unit=UNIT_SUMMARY)
-    end do
-
-    ! print summary of universes
-    call header("UNIVERSE SUMMARY", unit=UNIT_SUMMARY)
-    do i = 1, n_universes
-      u => universes(i)
-      call print_universe(u, unit=UNIT_SUMMARY)
-    end do
-
-    ! print summary of lattices
-    if (n_lattices > 0) then
-      call header("LATTICE SUMMARY", unit=UNIT_SUMMARY)
-      do i = 1, n_lattices
-        l => lattices(i) % obj
-        call print_lattice(l, unit=UNIT_SUMMARY)
-      end do
-    end if
-
-  end subroutine print_geometry
-
-!===============================================================================
-=======
->>>>>>> af6c1412
 ! PRINT_NUCLIDE displays information about a continuous-energy neutron
 ! cross_section table and its reactions and secondary angle/energy distributions
 !===============================================================================
@@ -2122,8 +1400,7 @@
         label = "Index (" // trim(to_str(ijk(1))) // ", " // &
              trim(to_str(ijk(2))) // ", " // trim(to_str(ijk(3))) // ")"
       end if
-    case (FILTER_ENERGYIN, FILTER_ENERGYOUT, FILTER_MU, FILTER_POLAR, &
-          FILTER_AZIMUTHAL)
+    case (FILTER_ENERGYIN, FILTER_ENERGYOUT)
       E0 = t % filters(i_filter) % real_bins(bin)
       E1 = t % filters(i_filter) % real_bins(bin + 1)
       label = "[" // trim(to_str(E0)) // ", " // trim(to_str(E1)) // ")"
